--- conflicted
+++ resolved
@@ -1561,160 +1561,6 @@
         0.2     0.8     8       3,5
         0.0     0.2     7       0,5
         """)
-<<<<<<< HEAD
-        self.assertRaises(
-            _msprime.LibraryError, msprime.load_text, nodes=nodes, edgesets=edgesets)
-
-
-def do_simplify(ts, sample=None):
-    """
-    Runs the Python test implementation of simplify.
-    """
-    if sample is None:
-        sample = ts.samples()
-    s = tests.Simplifier(ts, sample)
-    new_ts = s.simplify()
-    return new_ts
-
-
-class TestPythonSimplifier(unittest.TestCase):
-    """
-    Tests that the test implementation of simplify() does what it's supposed to.
-    """
-    random_seed = 23
-
-    small_tree_ex_nodes = """\
-    id      is_sample   population      time
-    0       1       0               0.00000000000000
-    1       1       0               0.00000000000000
-    2       1       0               0.00000000000000
-    3       1       0               0.00000000000000
-    4       1       0               0.00000000000000
-    5       0       0               0.14567111023387
-    6       0       0               0.21385545626353
-    7       0       0               0.43508024345063
-    8       0       0               1.60156352971203
-    """
-    small_tree_ex_edgesets = """\
-    id      left            right           parent  children
-    0       0.00000000      1.00000000      5       0,1
-    1       0.00000000      1.00000000      6       2,3
-    2       0.00000000      1.00000000      7       4,5
-    3       0.00000000      1.00000000      8       6,7
-    """
-
-    def test_single_tree(self):
-        ts = msprime.simulate(10, random_seed=self.random_seed)
-        ts_single = single_childify(ts)
-        tss = do_simplify(ts_single)
-        self.assertEqual(list(tss.records()), list(ts.records()))
-
-    def test_single_tree_mutations(self):
-        ts = msprime.simulate(10, mutation_rate=1, random_seed=self.random_seed)
-        self.assertGreater(ts.num_sites, 1)
-        ts_single = single_childify(ts)
-        tss = do_simplify(ts_single)
-        self.assertEqual(list(tss.records()), list(ts.records()))
-        self.assertEqual(list(tss.haplotypes()), list(ts.haplotypes()))
-
-    def test_many_trees_mutations(self):
-        ts = msprime.simulate(
-            10, recombination_rate=1, mutation_rate=10, random_seed=self.random_seed)
-        self.assertGreater(ts.num_trees, 2)
-        self.assertGreater(ts.num_sites, 2)
-        ts_single = single_childify(ts)
-        tss = do_simplify(ts_single)
-        self.assertEqual(list(tss.records()), list(ts.records()))
-        self.assertEqual(list(tss.haplotypes()), list(ts.haplotypes()))
-
-    def test_many_trees(self):
-        ts = msprime.simulate(5, recombination_rate=4, random_seed=self.random_seed)
-        self.assertGreater(ts.num_trees, 2)
-        ts_single = single_childify(ts)
-        tss = do_simplify(ts_single)
-        self.assertEqual(list(tss.records()), list(ts.records()))
-
-    def test_small_tree_mutations(self):
-        ts = msprime.load_text(
-            nodes=six.StringIO(self.small_tree_ex_nodes),
-            edgesets=six.StringIO(self.small_tree_ex_edgesets))
-        tables = ts.dump_tables()
-        # Add some simple mutations here above the nodes we're keeping.
-        tables.sites.add_row(position=0.25, ancestral_state="0")
-        tables.sites.add_row(position=0.5, ancestral_state="0")
-        tables.sites.add_row(position=0.75, ancestral_state="0")
-        tables.sites.add_row(position=0.8, ancestral_state="0")
-        tables.mutations.add_row(site=0, node=0, derived_state="1")
-        tables.mutations.add_row(site=1, node=2, derived_state="1")
-        tables.mutations.add_row(site=2, node=7, derived_state="1")
-        tables.mutations.add_row(site=3, node=0, derived_state="1")
-        ts = msprime.load_tables(
-            nodes=tables.nodes, edgesets=tables.edgesets, sites=tables.sites,
-            mutations=tables.mutations)
-        self.assertEqual(ts.num_sites, 4)
-        self.assertEqual(ts.num_mutations, 4)
-        tss = do_simplify(ts, [0, 2])
-        self.assertEqual(tss.sample_size, 2)
-        self.assertEqual(tss.num_mutations, 4)
-        self.assertEqual(list(tss.haplotypes()), ["1011", "0100"])
-
-    def test_small_tree_recurrent_mutations(self):
-        ts = msprime.load_text(
-            nodes=six.StringIO(self.small_tree_ex_nodes),
-            edgesets=six.StringIO(self.small_tree_ex_edgesets))
-        tables = ts.dump_tables()
-        # Add recurrent mutation on the root branches
-        tables.sites.add_row(position=0.25, ancestral_state="0")
-        tables.mutations.add_row(site=0, node=6, derived_state="1")
-        tables.mutations.add_row(site=0, node=7, derived_state="1")
-        ts = msprime.load_tables(
-            nodes=tables.nodes, edgesets=tables.edgesets, sites=tables.sites,
-            mutations=tables.mutations)
-        self.assertEqual(ts.num_sites, 1)
-        self.assertEqual(ts.num_mutations, 2)
-        tss = do_simplify(ts, [4, 3])
-        self.assertEqual(tss.sample_size, 2)
-        self.assertEqual(tss.num_sites, 1)
-        self.assertEqual(tss.num_mutations, 2)
-        self.assertEqual(list(tss.haplotypes()), ["1", "1"])
-
-    def best_small_tree_back_mutations(self):
-        ts = msprime.load_text(
-            nodes=six.StringIO(self.small_tree_ex_nodes),
-            edgesets=six.StringIO(self.small_tree_ex_edgesets))
-        tables = ts.dump_tables()
-        # Add a chain of mutations
-        tables.sites.add_row(position=0.25, ancestral_state="0")
-        tables.mutations.add_row(site=0, node=7, derived_state="1")
-        tables.mutations.add_row(site=0, node=5, derived_state="0")
-        tables.mutations.add_row(site=0, node=1, derived_state="1")
-        ts = msprime.load_tables(
-            nodes=tables.nodes, edgesets=tables.edgesets, sites=tables.sites,
-            mutations=tables.mutations)
-        self.assertEqual(ts.num_sites, 1)
-        self.assertEqual(ts.num_mutations, 3)
-        self.assertEqual(list(ts.haplotypes()), ["0", "1", "0", "0", "1"])
-        # First check if we simplify for all leaves and keep original state.
-        tss = do_simplify(ts, [0, 1, 2, 3, 4])
-        self.assertEqual(tss.sample_size, 5)
-        self.assertEqual(tss.num_sites, 1)
-        self.assertEqual(tss.num_mutations, 3)
-        self.assertEqual(list(tss.haplotypes()), ["0", "1", "0", "0", "1"])
-
-        # The ancestral state above 5 should be 0.
-        tss = do_simplify(ts, [0, 1])
-        self.assertEqual(tss.sample_size, 2)
-        self.assertEqual(tss.num_sites, 1)
-        self.assertEqual(tss.num_mutations, 1)
-        self.assertEqual(list(tss.haplotypes()), ["0", "1"])
-
-        # The ancestral state above 7 should be 1.
-        tss = do_simplify(ts, [4, 0, 1])
-        self.assertEqual(tss.sample_size, 3)
-        self.assertEqual(tss.num_sites, 1)
-        self.assertEqual(tss.num_mutations, 2)
-        self.assertEqual(list(tss.haplotypes()), ["1", "0", "1"])
-=======
         ts = msprime.load_text(nodes=nodes, edgesets=edgesets)
         true_trees = [
             {0: 7, 1: 5, 2: 4, 3: 4, 4: 5, 5: 7, 6: -1, 7: -1},
@@ -1764,4 +1610,153 @@
         self.assertEqual(t.root, 8)
         self.assertEqual(t.mrca(0, 1), 5)
         self.assertEqual(t.sample_size, 4)
->>>>>>> 708fac94
+
+
+def do_simplify(ts, sample=None):
+    """
+    Runs the Python test implementation of simplify.
+    """
+    if sample is None:
+        sample = ts.samples()
+    s = tests.Simplifier(ts, sample)
+    new_ts = s.simplify()
+    return new_ts
+
+
+class TestPythonSimplifier(unittest.TestCase):
+    """
+    Tests that the test implementation of simplify() does what it's supposed to.
+    """
+    random_seed = 23
+
+    small_tree_ex_nodes = """\
+    id      is_sample   population      time
+    0       1       0               0.00000000000000
+    1       1       0               0.00000000000000
+    2       1       0               0.00000000000000
+    3       1       0               0.00000000000000
+    4       1       0               0.00000000000000
+    5       0       0               0.14567111023387
+    6       0       0               0.21385545626353
+    7       0       0               0.43508024345063
+    8       0       0               1.60156352971203
+    """
+    small_tree_ex_edgesets = """\
+    id      left            right           parent  children
+    0       0.00000000      1.00000000      5       0,1
+    1       0.00000000      1.00000000      6       2,3
+    2       0.00000000      1.00000000      7       4,5
+    3       0.00000000      1.00000000      8       6,7
+    """
+
+    def test_single_tree(self):
+        ts = msprime.simulate(10, random_seed=self.random_seed)
+        ts_single = single_childify(ts)
+        tss = do_simplify(ts_single)
+        self.assertEqual(list(tss.records()), list(ts.records()))
+
+    def test_single_tree_mutations(self):
+        ts = msprime.simulate(10, mutation_rate=1, random_seed=self.random_seed)
+        self.assertGreater(ts.num_sites, 1)
+        ts_single = single_childify(ts)
+        tss = do_simplify(ts_single)
+        self.assertEqual(list(tss.records()), list(ts.records()))
+        self.assertEqual(list(tss.haplotypes()), list(ts.haplotypes()))
+
+    def test_many_trees_mutations(self):
+        ts = msprime.simulate(
+            10, recombination_rate=1, mutation_rate=10, random_seed=self.random_seed)
+        self.assertGreater(ts.num_trees, 2)
+        self.assertGreater(ts.num_sites, 2)
+        ts_single = single_childify(ts)
+        tss = do_simplify(ts_single)
+        self.assertEqual(list(tss.records()), list(ts.records()))
+        self.assertEqual(list(tss.haplotypes()), list(ts.haplotypes()))
+
+    def test_many_trees(self):
+        ts = msprime.simulate(5, recombination_rate=4, random_seed=self.random_seed)
+        self.assertGreater(ts.num_trees, 2)
+        ts_single = single_childify(ts)
+        tss = do_simplify(ts_single)
+        self.assertEqual(list(tss.records()), list(ts.records()))
+
+    def test_small_tree_mutations(self):
+        ts = msprime.load_text(
+            nodes=six.StringIO(self.small_tree_ex_nodes),
+            edgesets=six.StringIO(self.small_tree_ex_edgesets))
+        tables = ts.dump_tables()
+        # Add some simple mutations here above the nodes we're keeping.
+        tables.sites.add_row(position=0.25, ancestral_state="0")
+        tables.sites.add_row(position=0.5, ancestral_state="0")
+        tables.sites.add_row(position=0.75, ancestral_state="0")
+        tables.sites.add_row(position=0.8, ancestral_state="0")
+        tables.mutations.add_row(site=0, node=0, derived_state="1")
+        tables.mutations.add_row(site=1, node=2, derived_state="1")
+        tables.mutations.add_row(site=2, node=7, derived_state="1")
+        tables.mutations.add_row(site=3, node=0, derived_state="1")
+        ts = msprime.load_tables(
+            nodes=tables.nodes, edgesets=tables.edgesets, sites=tables.sites,
+            mutations=tables.mutations)
+        self.assertEqual(ts.num_sites, 4)
+        self.assertEqual(ts.num_mutations, 4)
+        tss = do_simplify(ts, [0, 2])
+        self.assertEqual(tss.sample_size, 2)
+        self.assertEqual(tss.num_mutations, 4)
+        self.assertEqual(list(tss.haplotypes()), ["1011", "0100"])
+
+    def test_small_tree_recurrent_mutations(self):
+        ts = msprime.load_text(
+            nodes=six.StringIO(self.small_tree_ex_nodes),
+            edgesets=six.StringIO(self.small_tree_ex_edgesets))
+        tables = ts.dump_tables()
+        # Add recurrent mutation on the root branches
+        tables.sites.add_row(position=0.25, ancestral_state="0")
+        tables.mutations.add_row(site=0, node=6, derived_state="1")
+        tables.mutations.add_row(site=0, node=7, derived_state="1")
+        ts = msprime.load_tables(
+            nodes=tables.nodes, edgesets=tables.edgesets, sites=tables.sites,
+            mutations=tables.mutations)
+        self.assertEqual(ts.num_sites, 1)
+        self.assertEqual(ts.num_mutations, 2)
+        tss = do_simplify(ts, [4, 3])
+        self.assertEqual(tss.sample_size, 2)
+        self.assertEqual(tss.num_sites, 1)
+        self.assertEqual(tss.num_mutations, 2)
+        self.assertEqual(list(tss.haplotypes()), ["1", "1"])
+
+    def best_small_tree_back_mutations(self):
+        ts = msprime.load_text(
+            nodes=six.StringIO(self.small_tree_ex_nodes),
+            edgesets=six.StringIO(self.small_tree_ex_edgesets))
+        tables = ts.dump_tables()
+        # Add a chain of mutations
+        tables.sites.add_row(position=0.25, ancestral_state="0")
+        tables.mutations.add_row(site=0, node=7, derived_state="1")
+        tables.mutations.add_row(site=0, node=5, derived_state="0")
+        tables.mutations.add_row(site=0, node=1, derived_state="1")
+        ts = msprime.load_tables(
+            nodes=tables.nodes, edgesets=tables.edgesets, sites=tables.sites,
+            mutations=tables.mutations)
+        self.assertEqual(ts.num_sites, 1)
+        self.assertEqual(ts.num_mutations, 3)
+        self.assertEqual(list(ts.haplotypes()), ["0", "1", "0", "0", "1"])
+        # First check if we simplify for all leaves and keep original state.
+        tss = do_simplify(ts, [0, 1, 2, 3, 4])
+        self.assertEqual(tss.sample_size, 5)
+        self.assertEqual(tss.num_sites, 1)
+        self.assertEqual(tss.num_mutations, 3)
+        self.assertEqual(list(tss.haplotypes()), ["0", "1", "0", "0", "1"])
+
+        # The ancestral state above 5 should be 0.
+        tss = do_simplify(ts, [0, 1])
+        self.assertEqual(tss.sample_size, 2)
+        self.assertEqual(tss.num_sites, 1)
+        self.assertEqual(tss.num_mutations, 1)
+        self.assertEqual(list(tss.haplotypes()), ["0", "1"])
+
+        # The ancestral state above 7 should be 1.
+        tss = do_simplify(ts, [4, 0, 1])
+        self.assertEqual(tss.sample_size, 3)
+        self.assertEqual(tss.num_sites, 1)
+        self.assertEqual(tss.num_mutations, 2)
+        self.assertEqual(list(tss.haplotypes()), ["1", "0", "1"])